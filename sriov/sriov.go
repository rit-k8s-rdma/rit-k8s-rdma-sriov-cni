--- conflicted
+++ resolved
@@ -795,47 +795,31 @@
 }
 
 func cmdAdd(args *skel.CmdArgs) error {
-<<<<<<< HEAD
-//	logFile, _ = os.OpenFile("/opt/cni/bin/asdf", os.O_APPEND | os.O_CREATE | os.O_WRONLY, 0644)
-//	defer logFile.Close()
-	if(logFile != nil) {logFile.Write([]byte("ENTERING cmdAdd\n"))}
+	if logFile != nil {
+		logFile.Write([]byte("ENTERING cmdAdd\n"))
+	}
 	logFile.Write([]byte(fmt.Sprintf("%+v", args)))
 //	if(logFile != nil) {logFile.Write([]byte("CONTAINER ID: "))}
 //	if(logFile != nil) {logFile.Write([]byte(args.ContainerID))}
 //	if(logFile != nil) {logFile.Write([]byte("\nNetork Namespace: "))}
 //	if(logFile != nil) {logFile.Write([]byte(args.Netns))}
 	if(logFile != nil) {logFile.Write([]byte("\n"))}
-=======
-	// return fmt.Errorf("Error failed to set on node.")
-	//	logFile, _ = os.OpenFile("/opt/cni/bin/asdf", os.O_APPEND | os.O_CREATE | os.O_WRONLY, 0644)
-	//	defer logFile.Close()
-	if logFile != nil {
-		logFile.Write([]byte("ENTERING cmdAdd\n"))
-	}
-
-	// getContainer(args.Netns, args.ContainerID)
->>>>>>> dbacf1e5
 
 	n, err := loadConf(args.StdinData)
 	if err != nil {
 		return fmt.Errorf("failed to load netconf: %v", err)
 	}
 
-<<<<<<< HEAD
 	container_id_log, _ := os.OpenFile(fmt.Sprintf("/opt/cni/bin/%s", args.ContainerID), os.O_APPEND | os.O_CREATE | os.O_WRONLY, 0644)
 	container_id_log.Write([]byte("aaaaa\n"))
 	container_id_log.Close()
 
-	if(logFile != nil) {logFile.Write(args.StdinData)}
-	if(logFile != nil) {logFile.Write([]byte("\n"))}
-=======
 	if logFile != nil {
 		logFile.Write(args.StdinData)
 	}
 	if logFile != nil {
 		logFile.Write([]byte("\n"))
 	}
->>>>>>> dbacf1e5
 
 	netns, err := ns.GetNS(args.Netns)
 	if err != nil {
@@ -971,7 +955,6 @@
 	logFile, _ = os.OpenFile("/opt/cni/bin/asdf", os.O_APPEND|os.O_CREATE|os.O_WRONLY, 0644)
 	logFile.Write([]byte("ENTERING main\n"))
 
-<<<<<<< HEAD
 	config, err := clientcmd.BuildConfigFromFlags("", "/etc/kubernetes/kubelet.conf")
 	if(err != nil) {
 		logFile.Write([]byte("An error occured when reading config file.\n"))
@@ -990,8 +973,6 @@
 	}
 	logFile.Write([]byte(fmt.Sprintf("There are %d pods in the cluster\n", len(pods.Items))))
 
-=======
->>>>>>> dbacf1e5
 	skel.PluginMain(cmdAdd, cmdDel)
 	logFile.Write([]byte("LEAVING main\n"))
 	logFile.Close()
