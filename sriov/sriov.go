package main

import (
	"bytes"
	"encoding/json"
	"errors"
	"fmt"
	"io/ioutil"
	"log"
	"math/rand"
	"net"
	"os"
	"os/exec"
	"path/filepath"
	"runtime"
	"sort"
	"strconv"
	"strings"

	types040 "github.com/cal8384/sriov-cni/sriov/cni/types"
	"github.com/cal8384/sriov-cni/sriov/cni/types/types020"

	"github.com/cal8384/k8s-rdma-common/knapsack_pod_placement"
	"github.com/cal8384/k8s-rdma-common/rdma_hardware_info"
	"github.com/cal8384/sriov-cni/sriov/cni/types/current"

	"github.com/containernetworking/cni/pkg/ipam"
	"github.com/containernetworking/cni/pkg/ns"
	"github.com/containernetworking/cni/pkg/skel"
	"github.com/containernetworking/cni/pkg/types"
	"github.com/swrap/sriovnet"
	"github.com/vishvananda/netlink"
	vishNetns "github.com/vishvananda/netns"

	//	errors2 "k8s.io/apimachinery/pkg/api/errors"
	metav1 "k8s.io/apimachinery/pkg/apis/meta/v1"
	"k8s.io/client-go/kubernetes"
	"k8s.io/client-go/tools/clientcmd"
)

const defaultCNIDir = "/var/lib/cni/sriov"
const maxSharedVf = 2

var logFile *os.File

type dpdkConf struct {
	PCIaddr    string `json:"pci_addr"`
	Ifname     string `json:"ifname"`
	KDriver    string `json:"kernel_driver"`
	DPDKDriver string `json:"dpdk_driver"`
	DPDKtool   string `json:"dpdk_tool"`
	VFID       int    `json:"vfid"`
}

type NetConf struct {
	types.NetConf
	DPDKMode     bool
	Sharedvf     bool
	DPDKConf     dpdkConf `json:"dpdk,omitempty"`
	CNIDir       string   `json:"cniDir"`
	IF0          string   `json:"if0"`
	IF0NAME      string   `json:"if0name"`
	L2Mode       bool     `json:"l2enable"`
	Vlan         int      `json:"vlan"`
	PfNetdevices []string `json:"pfNetdevices"`
}

type pfInfo struct {
	PFNdevName string
	NumVfs     int
}

type pfList []*pfInfo

func (s pfList) Len() int {
	return len(s)
}

func (s pfList) Swap(i, j int) {
	s[i], s[j] = s[j], s[i]
}

func (s pfList) Less(i, j int) bool {
	return s[i].NumVfs > s[j].NumVfs
}

// Link names given as os.FileInfo need to be sorted by their Index

type LinksByIndex []os.FileInfo

// LinksByIndex implements sort.Inteface
func (l LinksByIndex) Len() int { return len(l) }

func (l LinksByIndex) Swap(i, j int) { l[i], l[j] = l[j], l[i] }

func (l LinksByIndex) Less(i, j int) bool {
	link_a, _ := netlink.LinkByName(l[i].Name())
	link_b, _ := netlink.LinkByName(l[j].Name())

	return link_a.Attrs().Index < link_b.Attrs().Index
}

func init() {
	//	logFile.Write([]byte("ENTERING init\n"))
	// this ensures that main runs only on main thread (thread group leader).
	// since namespace ops (unshare, setns) are done for a single thread, we
	// must ensure that the goroutine does not jump from OS thread to thread
	runtime.LockOSThread()
}

func setVfBandwidthLimits(pfName string, vfNumber string, minTxRate string, maxTxRate string) error {
        cmnd := exec.Command("/sbin/ip", "link", "set", "dev", pfName, "vf", vfNumber, "max_tx_rate", maxTxRate, "min_tx_rate", minTxRate)
        err := cmnd.Start()
        if(err != nil) {
		return fmt.Errorf("Iproute2 command failed with message: %s", err)
        }

	return nil
}

func checkIf0name(ifname string) bool {
	if logFile != nil {
		logFile.Write([]byte("ENTERING checkIf0name\n"))
	}
	op := []string{"eth0", "eth1", "lo", ""}
	for _, if0name := range op {
		if strings.Compare(if0name, ifname) == 0 {
			return false
		}
	}

	return true
}

func loadConf(bytes []byte) (*NetConf, error) {
	if logFile != nil {
		logFile.Write([]byte("ENTERING loadConf\n"))
	}
	n := &NetConf{}
	if err := json.Unmarshal(bytes, n); err != nil {
		return nil, fmt.Errorf("failed to load netconf: %v", err)
	}

	if n.IF0NAME != "" {
		err := checkIf0name(n.IF0NAME)
		if err != true {
			return nil, fmt.Errorf(`"if0name" field should not be  equal to (eth0 | eth1 | lo | ""). It specifies the virtualized interface name in the pod`)
		}
	}

	if n.IF0 == "" && len(n.PfNetdevices) == 0 {
		return nil, fmt.Errorf(`"if0" or "pfNetdevices" field is required. It specifies the host interface name to virtualize`)
	}

	if n.CNIDir == "" {
		n.CNIDir = defaultCNIDir
	}

	if (dpdkConf{}) != n.DPDKConf {
		n.DPDKMode = true
	}

	return n, nil
}

func saveScratchNetConf(containerID, dataDir string, netconf []byte) error {
	if logFile != nil {
		logFile.Write([]byte("ENTERING saveScratchNetConf\n"))
	}
	if err := os.MkdirAll(dataDir, 0700); err != nil {
		return fmt.Errorf("failed to create the sriov data directory(%q): %v", dataDir, err)
	}

	path := filepath.Join(dataDir, containerID)

	err := ioutil.WriteFile(path, netconf, 0600)
	if err != nil {
		return fmt.Errorf("failed to write container data in the path(%q): %v", path, err)
	}

	return err
}

func consumeScratchNetConf(containerID, dataDir string) ([]byte, error) {
	if logFile != nil {
		logFile.Write([]byte("ENTERING consumeScratchNetConf\n"))
	}
	path := filepath.Join(dataDir, containerID)
	defer os.Remove(path)

	data, err := ioutil.ReadFile(path)
	if err != nil {
		return nil, fmt.Errorf("failed to read container data in the path(%q): %v", path, err)
	}

	return data, err
}

func saveNetConf(cid, dataDir string, conf *NetConf) error {
	if logFile != nil {
		logFile.Write([]byte("ENTERING saveNetConf\n"))
	}
	confBytes, err := json.Marshal(conf)
	if err != nil {
		return fmt.Errorf("error serializing delegate netconf: %v", err)
	}

	s := []string{cid, conf.DPDKConf.Ifname}
	cRef := strings.Join(s, "-")

	// save the rendered netconf for cmdDel
	if err = saveScratchNetConf(cRef, dataDir, confBytes); err != nil {
		return err
	}

	return nil
}

func (nc *NetConf) getNetConf(cid, podIfName, dataDir string, conf *NetConf) error {
	if logFile != nil {
		logFile.Write([]byte("ENTERING getNetConf\n"))
	}
	s := []string{cid, podIfName}
	cRef := strings.Join(s, "-")

	confBytes, err := consumeScratchNetConf(cRef, dataDir)
	if err != nil {
		return err
	}

	if err = json.Unmarshal(confBytes, nc); err != nil {
		return fmt.Errorf("failed to parse netconf: %v", err)
	}

	return nil
}

// Devices is ordered by its number of VFs, device that has the
// most number of vfs will be first in the list.
func getOrderedPF(devices []string) ([]string, error) {
	if logFile != nil {
		logFile.Write([]byte("ENTERING getOrderedPF\n"))
	}
	//check pf devices
	var pfs pfList
	for _, pfName := range devices {
		vfDir := fmt.Sprintf("/sys/class/net/%s/device/virtfn*/net/*", pfName) /* */
		vfs, err := filepath.Glob(vfDir)
		if err != nil {
			return nil, err
		}
		pfs = append(pfs, &pfInfo{pfName, len(vfs)})
	}

	sort.Sort(pfs)

	var result []string
	for _, pf := range pfs {
		result = append(result, pf.PFNdevName)
	}
	return result, nil
}

func enabledpdkmode(conf *dpdkConf, ifname string, dpdkmode bool) error {
	if logFile != nil {
		logFile.Write([]byte("ENTERING enabledpdkmode\n"))
	}
	stdout := &bytes.Buffer{}
	var driver string
	var device string

	if dpdkmode != false {
		driver = conf.DPDKDriver
		device = ifname
	} else {
		driver = conf.KDriver
		device = conf.PCIaddr
	}

	cmd := exec.Command(conf.DPDKtool, "-b", driver, device)
	cmd.Stdout = stdout
	err := cmd.Run()
	if err != nil {
		return fmt.Errorf("DPDK binding failed with err msg %q:", stdout.String())
	}

	stdout.Reset()
	return nil
}

func getpciaddress(ifName string, vf int) (string, error) {
	if logFile != nil {
		logFile.Write([]byte("ENTERING getpciaddress\n"))
	}
	var pciaddr string
	vfDir := fmt.Sprintf("/sys/class/net/%s/device/virtfn%d", ifName, vf)
	dirInfo, err := os.Lstat(vfDir)
	if err != nil {
		return pciaddr, fmt.Errorf("can't get the symbolic link of virtfn%d dir of the device %q: %v", vf, ifName, err)
	}

	if (dirInfo.Mode() & os.ModeSymlink) == 0 {
		return pciaddr, fmt.Errorf("No symbolic link for the virtfn%d dir of the device %q", vf, ifName)
	}

	pciinfo, err := os.Readlink(vfDir)
	if err != nil {
		return pciaddr, fmt.Errorf("can't read the symbolic link of virtfn%d dir of the device %q: %v", vf, ifName, err)
	}

	pciaddr = pciinfo[len("../"):]
	return pciaddr, nil
}

func getSharedPF(ifName string) (string, error) {
	if logFile != nil {
		logFile.Write([]byte("ENTERING getSharedPF\n"))
	}
	pfName := ""
	pfDir := fmt.Sprintf("/sys/class/net/%s", ifName)
	dirInfo, err := os.Lstat(pfDir)
	if err != nil {
		return pfName, fmt.Errorf("can't get the symbolic link of the device %q: %v", ifName, err)
	}

	if (dirInfo.Mode() & os.ModeSymlink) == 0 {
		return pfName, fmt.Errorf("No symbolic link for dir of the device %q", ifName)
	}

	fullpath, err := filepath.EvalSymlinks(pfDir)
	parentDir := fullpath[:len(fullpath)-len(ifName)]
	dirList, err := ioutil.ReadDir(parentDir)

	for _, file := range dirList {
		if file.Name() != ifName {
			pfName = file.Name()
			return pfName, nil
		}
	}

	return pfName, fmt.Errorf("Shared PF not found")
}

func getsriovNumfs(ifName string) (int, error) {
	if logFile != nil {
		logFile.Write([]byte("ENTERING getsriovNumfs\n"))
	}
	var vfTotal int

	sriovFile := fmt.Sprintf("/sys/class/net/%s/device/sriov_numvfs", ifName)
	if _, err := os.Lstat(sriovFile); err != nil {
		return vfTotal, fmt.Errorf("failed to open the sriov_numfs of device %q: %v", ifName, err)
	}

	data, err := ioutil.ReadFile(sriovFile)
	if err != nil {
		return vfTotal, fmt.Errorf("failed to read the sriov_numfs of device %q: %v", ifName, err)
	}

	if len(data) == 0 {
		return vfTotal, fmt.Errorf("no data in the file %q", sriovFile)
	}

	sriovNumfs := strings.TrimSpace(string(data))
	i64, err := strconv.ParseInt(sriovNumfs, 10, 0)
	if err != nil {
		return vfTotal, fmt.Errorf("failed to convert sriov_numfs(byte value) to int of device %q: %v", ifName, err)
	}

	return int(i64), nil
}

func setSharedVfVlan(ifName string, vfIdx int, vlan int) error {
	if logFile != nil {
		logFile.Write([]byte("ENTERING setSharedVfVlan\n"))
	}
	var err error
	var sharedifName string

	vfDir := fmt.Sprintf("/sys/class/net/%s/device/net", ifName)
	if _, err := os.Lstat(vfDir); err != nil {
		return fmt.Errorf("failed to open the net dir of the device %q: %v", ifName, err)
	}

	infos, err := ioutil.ReadDir(vfDir)
	if err != nil {
		return fmt.Errorf("failed to read the net dir of the device %q: %v", ifName, err)
	}

	if len(infos) != maxSharedVf {
		return fmt.Errorf("Given PF - %q is not having shared VF", ifName)
	}

	for _, dir := range infos {
		if strings.Compare(ifName, dir.Name()) != 0 {
			sharedifName = dir.Name()
		}
	}

	if sharedifName == "" {
		return fmt.Errorf("Shared ifname can't be empty")
	}

	iflink, err := netlink.LinkByName(sharedifName)
	if err != nil {
		return fmt.Errorf("failed to lookup the shared ifname %q: %v", sharedifName, err)
	}

	if err := netlink.LinkSetVfVlan(iflink, vfIdx, vlan); err != nil {
		return fmt.Errorf("failed to set vf %d vlan: %v for shared ifname %q", vfIdx, err, sharedifName)
	}

	return nil
}

func configSriov(master string) error {
	if logFile != nil {
		logFile.Write([]byte("ENTERING configSriov\n"))
	}
	err := sriovnet.EnableSriov(master)
	if err != nil {
		return err
	}

	handle, err2 := sriovnet.GetPfNetdevHandle(master)
	if err2 != nil {
		return err2
	}
	// configure privilege VFs
	err2 = sriovnet.ConfigVfs(handle, true)
	if err2 != nil {
		return err2
	}
	return nil
}

func setupVF(conf *NetConf, ifName string, podifName string, cid string, netns ns.NetNS, pod_interfaces_required knapsack_pod_placement.RdmaInterfaceRequest) (*int, error) {
	if logFile != nil {
		logFile.Write([]byte("ENTERING setupVF\n"))
	}
	log.Println("RIT-CNI: ENTERING setupVF")

	var vfIdx int
	var infos []os.FileInfo
	var pciAddr string

	m, err := netlink.LinkByName(ifName)
	if err != nil {
		return nil, fmt.Errorf("failed to lookup master %q: %v", ifName, err)
	}

	// get the ifname sriov vf num
	vfTotal, err := getsriovNumfs(ifName)
	if err != nil {
		return nil, err
	}

	for vf := 0; vf <= (vfTotal - 1); vf++ {
		vfDir := fmt.Sprintf("/sys/class/net/%s/device/virtfn%d/net", ifName, vf)
		if _, err := os.Lstat(vfDir); err != nil {
			if vf == (vfTotal - 1) {
				return nil, fmt.Errorf("failed to open the virtfn%d dir of the device %q: %v", vf, ifName, err)
			}
			continue
		}

		infos, err = ioutil.ReadDir(vfDir)
		if err != nil {
			return nil, fmt.Errorf("failed to read the virtfn%d dir of the device %q: %v", vf, ifName, err)
		}

		if (len(infos) == 0) && (vf == (vfTotal - 1)) {
			return nil, fmt.Errorf("no Virtual function exist in directory %s, last vf is virtfn%d", vfDir, vf)
		}

		if (len(infos) == 0) && (vf != (vfTotal - 1)) {
			continue
		}

		if len(infos) == maxSharedVf {
			conf.Sharedvf = true
		}

		if len(infos) <= maxSharedVf {
			vfIdx = vf
			pciAddr, err = getpciaddress(ifName, vfIdx)
			if err != nil {
				return nil, fmt.Errorf("err in getting pci address - %q", err)
			}

			if logFile != nil {
				logFile.Write([]byte("INFO: SETTING UP MINMAX RATE\n"))
			}

			err := setVfBandwidthLimits(
				ifName,
				fmt.Sprintf("%d", vfIdx),
				fmt.Sprintf("%d", pod_interfaces_required.MinTxRate),
				fmt.Sprintf("%d", pod_interfaces_required.MaxTxRate))
			if(err != nil) {
				return &vfIdx, fmt.Errorf("Failed setting the min and max tx rates on PF[%s] VF[%d]: %s", ifName, vf, err)
			}

			// if err = netlink.LinkSetMinMaxVfTxRate(m, vfIdx, uint32(pod_interfaces_required.MinTxRate), uint32(pod_interfaces_required.MaxTxRate)); err != nil {
			// 	return fmt.Errorf("error setting min/max rate on PF[%s] VF[%d]: %s", ifName, vf, err)
			// }
			if logFile != nil {
				str := fmt.Sprintf("INFO: Finished setting up min max rate: PF[%s] VF[%d] Rates[%v]\n", ifName, vf, pod_interfaces_required)
				logFile.Write([]byte(str))
			}
			break
		} else {
			return nil, fmt.Errorf("mutiple network devices in directory %s", vfDir)
		}
	}

	// VF NIC name
	if len(infos) != 1 && len(infos) != maxSharedVf {
		return &vfIdx, fmt.Errorf("no virutal network resources avaiable for the %q", ifName)
	}

	if conf.Sharedvf != false && conf.L2Mode != true {
		return &vfIdx, fmt.Errorf("l2enable mode must be true to use shared net interface %q", ifName)
	}

	if conf.Vlan != 0 {
		if err = netlink.LinkSetVfVlan(m, vfIdx, conf.Vlan); err != nil {
			return &vfIdx, fmt.Errorf("failed to set vf %d vlan: %v", vfIdx, err)
		}

		if conf.Sharedvf {
			if err = setSharedVfVlan(ifName, vfIdx, conf.Vlan); err != nil {
				return &vfIdx, fmt.Errorf("failed to set shared vf %d vlan: %v", vfIdx, err)
			}
		}
	}

	conf.DPDKConf.PCIaddr = pciAddr
	conf.DPDKConf.Ifname = podifName
	conf.DPDKConf.VFID = vfIdx
	if conf.DPDKMode != false {
		if err = saveNetConf(cid, conf.CNIDir, conf); err != nil {
			return &vfIdx, err
		}
		return &vfIdx, enabledpdkmode(&conf.DPDKConf, infos[0].Name(), true)
	}

	// Sort links name if there are 2 or more PF links found for a VF;
	if len(infos) > 1 {
		// sort Links FileInfo by their Link indices
		sort.Sort(LinksByIndex(infos))
	}

	var vfName string
	for i := 1; i <= len(infos); i++ {
		log.Println("RIT-CNI: chose link name: ", infos[i-1].Name())
		vfDev, err := netlink.LinkByName(infos[i-1].Name())
		if err != nil {
			return &vfIdx, fmt.Errorf("failed to lookup vf device %q: %v", infos[i-1].Name(), err)
		}
		// change name if it is eth0
		if infos[i-1].Name() == "eth0" {
			log.Println("RIT-CNI: link name = 'etho0' for some reason... renaming link: ", infos[i-1].Name())
			netlink.LinkSetDown(vfDev)
			vfName = fmt.Sprintf("sriov%v", rand.Intn(9999))
			renameLink(infos[i-1].Name(), vfName)
		} else {
			vfName = infos[i-1].Name()
		}
		log.Println("RIT-CNI: setting up link: ", vfDev)
		if err = netlink.LinkSetUp(vfDev); err != nil {
<<<<<<< HEAD
			return &vfIdx, fmt.Errorf("failed to setup vf %d device: %v", vfIdx, err)
=======
			return fmt.Errorf("failed to setup vf %d device: %v", vfIdx, err)
		} else {
			log.Println("RIT-CNI: succesfully setup link: ", vfDev)
>>>>>>> 5235424d
		}

		// move VF device to ns
		if err = netlink.LinkSetNsFd(vfDev, int(netns.Fd())); err != nil {
			return &vfIdx, fmt.Errorf("failed to move vf %d to netns: %v", vfIdx, err)
		}
	}

	return &vfIdx, netns.Do(func(_ ns.NetNS) error {

		ifName := podifName
		for i := 1; i <= len(infos); i++ {
			if len(infos) == maxSharedVf && i == len(infos) {
				ifName = podifName + fmt.Sprintf("d%d", i-1)
			}

			err := renameLink(vfName, ifName)
			if err != nil {
				return fmt.Errorf("failed to rename %d vf of the device %q to %q: %v", vfIdx, infos[i-1].Name(), ifName, err)
			}

			// for L2 mode enable the pod net interface
			if conf.L2Mode != false {
				err = setUpLink(ifName)
				if err != nil {
					return fmt.Errorf("failed to set up the pod interface name %q: %v", ifName, err)
				}
			}
		}
		if err = saveNetConf(cid, conf.CNIDir, conf); err != nil {
			return fmt.Errorf("failed to save pod interface name %q: %v", ifName, err)
		}
		return nil
	})
}

func releaseVF(conf *NetConf, podifName string, cid string, netns ns.NetNS, pfName string, vfNumber *int) error {
	if logFile != nil {
		logFile.Write([]byte("ENTERING releaseVF\n"))
	}
	log.Println("RIT-CNI: RELEASEVF")

	nf := &NetConf{}
	// get the net conf in cniDir
	if err := nf.getNetConf(cid, podifName, conf.CNIDir, conf); err != nil {
		return err
	}

	// check for the DPDK mode and release the allocated DPDK resources
	if nf.DPDKMode != false {
		// bind the sriov vf to the kernel driver
		if err := enabledpdkmode(&nf.DPDKConf, nf.DPDKConf.Ifname, false); err != nil {
			return fmt.Errorf("DPDK: failed to bind %s to kernel space: %s", nf.DPDKConf.Ifname, err)
		}

		// reset vlan for DPDK code here
		pfLink, err := netlink.LinkByName(conf.IF0)
		if err != nil {
			return fmt.Errorf("DPDK: master device %s not found: %v", conf.IF0, err)
		}

		if err = netlink.LinkSetVfVlan(pfLink, nf.DPDKConf.VFID, 0); err != nil {
			return fmt.Errorf("DPDK: failed to reset vlan tag for vf %d: %v", nf.DPDKConf.VFID, err)
		}

		return nil
	}

	initns, err := ns.GetCurrentNS()
	if err != nil {
		return fmt.Errorf("failed to get init netns: %v", err)
	}

	if err = netns.Set(); err != nil {
		return fmt.Errorf("failed to enter netns %q: %v", netns, err)
	}

	if conf.L2Mode != false {
		//check for the shared vf net interface
		ifName := podifName + "d1"
		_, err := netlink.LinkByName(ifName)
		if err == nil {
			conf.Sharedvf = true
		}

	}

	if err != nil {
		fmt.Errorf("Enable to get shared PF device: %v", err)
	}

	for i := 1; i <= maxSharedVf; i++ {
		ifName := podifName
		pfName := nf.IF0
		if i == maxSharedVf {
			ifName = podifName + fmt.Sprintf("d%d", i-1)
			pfName, err = getSharedPF(nf.IF0)
			if err != nil {
				return fmt.Errorf("Failed to look up shared PF device: %v:", err)
			}
		}

		// get VF device
		vfDev, err := netlink.LinkByName(ifName)
		if err != nil {
			return fmt.Errorf("failed to lookup vf device %q: %v", ifName, err)
		}

		// device name in init netns
		index := vfDev.Attrs().Index
		devName := fmt.Sprintf("dev%d", index)

		// shutdown VF device
		if err = netlink.LinkSetDown(vfDev); err != nil {
			return fmt.Errorf("failed to down vf device %q: %v", ifName, err)
		}

		log.Printf("RIT-CNI: rename link: %s to %s\n", ifName, devName)
		// rename VF device
		err = renameLink(ifName, devName)
		if err != nil {
			return fmt.Errorf("failed to rename vf device %q to %q: %v", ifName, devName, err)
		}

		// move VF device to init netns
		if err = netlink.LinkSetNsFd(vfDev, int(initns.Fd())); err != nil {
			return fmt.Errorf("failed to move vf device %q to init netns: %v", ifName, err)
		}

		// reset vlan
		if conf.Vlan != 0 {
			err = initns.Do(func(_ ns.NetNS) error {
				return resetVfVlan(pfName, devName)
			})
			if err != nil {
				return fmt.Errorf("failed to reset vlan: %v", err)
			}
		}

		if vfNumber != nil {
			err = initns.Do(func(_ ns.NetNS) error {
				log.Println("RIT-CNI: doing initns stuff: ", *vfNumber)
				if err = setVfBandwidthLimits(pfName, fmt.Sprintf("%d", *vfNumber), "0", "0"); err != nil {
					return fmt.Errorf("Failed resetting bandwidth limits: %s", err)
				}
				// if err = netlink.LinkSetMinMaxVfTxRate(vfDev, int(foundVf.VFNumber), uint32(0), uint32(0)); err != nil {
				// 	log.Printf("Error setting mac address back to 0: %s\n", podInterface.HardwareAddr.String())
				// 	return fmt.Errorf("Error setting mac address back to 0: %s\n", podInterface.HardwareAddr.String())
				// }
				return nil
			})
			if err != nil {
				log.Println("RIT-CNI: ERROR setting the stuff")
				return fmt.Errorf("failed to reset min/max speed: %v", err)
			}
		}

		//break the loop, if the namespace has no shared vf net interface
		if conf.Sharedvf != true {
			break
		}
	}

	return nil
}

func releaseVFCustom(conf *NetConf, podInterface net.Interface, cid string, podNetNs string, pfs []rdma_hardware_info.PF) error {
	log.Println("RIT-CNI: RELEASEVF")
	// secure the thread for namespace operations
	runtime.LockOSThread()
	defer runtime.UnlockOSThread()

	netns, err := ns.GetNS(podNetNs)
	if err != nil {
		return fmt.Errorf("failed to open pod netnamespace %q: %v", netns, err)
	}
	defer netns.Close()

	log.Println("RIT-CNI: starting up th netConf")
	nf := &NetConf{}
	// get the net conf in cniDir
	if err := nf.getNetConf(cid, podInterface.Name, conf.CNIDir, conf); err != nil {
		return err
	}

	// check for the DPDK mode and release the allocated DPDK resources
	if nf.DPDKMode != false {
		// bind the sriov vf to the kernel driver
		if err := enabledpdkmode(&nf.DPDKConf, nf.DPDKConf.Ifname, false); err != nil {
			return fmt.Errorf("DPDK: failed to bind %s to kernel space: %s", nf.DPDKConf.Ifname, err)
		}

		// reset vlan for DPDK code here
		pfLink, err := netlink.LinkByName(conf.IF0)
		if err != nil {
			return fmt.Errorf("DPDK: master device %s not found: %v", conf.IF0, err)
		}

		if err = netlink.LinkSetVfVlan(pfLink, nf.DPDKConf.VFID, 0); err != nil {
			return fmt.Errorf("DPDK: failed to reset vlan tag for vf %d: %v", nf.DPDKConf.VFID, err)
		}

		return nil
	}

	log.Println("RIT-CNI: current ns")
	initns, err := ns.GetCurrentNS()
	if err != nil {
		return fmt.Errorf("failed to get init the current netns: %v", err)
	}
	defer initns.Close()

	log.Println("RIT-CNI: net ns set it up ")
	if err = netns.Set(); err != nil {
		return fmt.Errorf("failed to enter pod netns %q: %v", netns, err)
	}
	defer netns.Close()
	defer func() {
		log.Println("RIT-CNI: closing initns")
		if err = initns.Set(); err != nil {
			log.Printf("Error cleaning up: failed to setting back namespace %q: %v\n", initns, err)
		} else {
			log.Println("RIT-CNI: success!")
		}
	}()

	if conf.L2Mode != false {
		//check for the shared vf net interface
		ifName := podInterface.Name + "d1"
		_, err := netlink.LinkByName(ifName)
		if err == nil {
			conf.Sharedvf = true
		}

	}

	if err != nil {
		fmt.Errorf("Enable to get shared PF device: %v", err)
	}

	for i := 1; i <= maxSharedVf; i++ {

		log.Println("RIT-CNI: yasdfasdf ", podInterface.Name)
		ifName := podInterface.Name
		pfName := nf.IF0
		if i == maxSharedVf {
			ifName = podInterface.Name + fmt.Sprintf("d%d", i-1)
			pfName, err = getSharedPF(nf.IF0)
			if err != nil {
				return fmt.Errorf("Failed to look up shared PF device: %v:", err)
			}
		}

		// get VF device
		vfDev, err := netlink.LinkByName(ifName)
		if err != nil {
			return fmt.Errorf("failed to lookup vf device %q: %v", ifName, err)
		}

		// device name in init netns
		index := vfDev.Attrs().Index
		devName := fmt.Sprintf("dev%d", index)

		// shutdown VF device
		if err = netlink.LinkSetDown(vfDev); err != nil {
			return fmt.Errorf("failed to down vf device %q: %v", ifName, err)
		}

		log.Printf("RIT-CNI: rename link: %s to %s\n", ifName, devName)
		// rename VF device
		err = renameLink(ifName, devName)
		if err != nil {
			return fmt.Errorf("failed to rename vf device %q to %q: %v", ifName, devName, err)
		}

		// move VF device to init netns
		if err = netlink.LinkSetNsFd(vfDev, int(initns.Fd())); err != nil {
			return fmt.Errorf("failed to move vf device %q to init netns: %v", ifName, err)
		}

		log.Println("RIT-CNI: vlan")
		// reset vlan
		if conf.Vlan != 0 {
			err = initns.Do(func(_ ns.NetNS) error {
				return resetVfVlan(pfName, devName)
			})
			if err != nil {
				return fmt.Errorf("failed to reset vlan: %v", err)
			}
		}

		var foundVf *rdma_hardware_info.VF
		var foundPfName string
		for _, pf := range pfs {
			foundVf = pf.FindAssociatedMac(podInterface.HardwareAddr.String())
			if foundVf != nil {
				foundPfName = pf.Name
				break
			}
		}
		if foundVf == nil {
			log.Printf("Error mac address never found: %s\n", podInterface.HardwareAddr.String())
		} else {
			err = initns.Do(func(_ ns.NetNS) error {
				log.Println("RIT-CNI: doing initns stuff ", foundVf.VFNumber, vfDev, foundVf)
				if err = setVfBandwidthLimits(foundPfName, fmt.Sprintf("%d", foundVf.VFNumber), "0", "0"); err != nil {
					return fmt.Errorf("Failed resetting bandwidth limits: %s", err)
				}
				// if err = netlink.LinkSetMinMaxVfTxRate(vfDev, int(foundVf.VFNumber), uint32(0), uint32(0)); err != nil {
				// 	log.Printf("Error setting mac address back to 0: %s\n", podInterface.HardwareAddr.String())
				// 	return fmt.Errorf("Error setting mac address back to 0: %s\n", podInterface.HardwareAddr.String())
				// }
				return nil
			})
			if err != nil {
				log.Println("RIT-CNI: ERROR setting the stuff")
				return fmt.Errorf("failed to reset min/max speed: %v", err)
			}
		}

		//break the loop, if the namespace has no shared vf net interface
		if conf.Sharedvf != true {
			break
		}
	}

	log.Println("RIT-CNI: done")

	return nil
}

func resetVfVlan(pfName, vfName string) error {
	if logFile != nil {
		logFile.Write([]byte("ENTERING resetVfVlan\n"))
	}

	// get the ifname sriov vf num
	vfTotal, err := getsriovNumfs(pfName)
	if err != nil {
		return err
	}

	if vfTotal <= 0 {
		return fmt.Errorf("no virtual function in the device %q", pfName)
	}

	// Get VF id
	var vf int
	idFound := false
	for vf = 0; vf < vfTotal; vf++ {
		vfDir := fmt.Sprintf("/sys/class/net/%s/device/virtfn%d/net/%s", pfName, vf, vfName)
		if _, err := os.Stat(vfDir); !os.IsNotExist(err) {
			idFound = true
			break
		}
	}

	if !idFound {
		return fmt.Errorf("failed to get VF id for %s", vfName)
	}

	pfLink, err := netlink.LinkByName(pfName)
	if err != nil {
		return fmt.Errorf("Master device %s not found\n", pfName)
	}

	if err = netlink.LinkSetVfVlan(pfLink, vf, 0); err != nil {
		return fmt.Errorf("failed to reset vlan tag for vf %d: %v", vf, err)
	}
	return nil
}

func validateSriovEnabled(pfName string) error {
	if logFile != nil {
		logFile.Write([]byte("ENTERING validateSriovEnabled\n"))
	}
	vfTotal, err := getsriovNumfs(pfName)
	if err != nil {
		return err
	}

	if vfTotal == 0 {
		err = configSriov(pfName)
		if err != nil {
			return fmt.Errorf("no virtual function in the device %q", pfName)
		}
	}
	return nil
}

func getPFs(if0 string, devs []string) ([]string, error) {
	if logFile != nil {
		logFile.Write([]byte("ENTERING getPFs\n"))
	}
	pfs := []string{}
	if if0 != "" {
		pfs = append(pfs, if0)
	}

	for _, pf := range devs {
		if pf != if0 {
			pfs = append(pfs, pf)
		}
	}

	for _, pf := range pfs {
		err := validateSriovEnabled(pf)
		if err != nil {
			return nil, err
		}
	}

	orderedPF, err := getOrderedPF(pfs)
	if err != nil {
		return nil, err
	}
	return orderedPF, nil
}

func getContainer(namespace, containerID string) {
	if logFile != nil {
		logFile.Write([]byte("ENTERING getContainer\n"))
	}
	config, err := clientcmd.BuildConfigFromFlags("", "/etc/kubernetes/kubelet.conf")
	if err != nil {
		logFile.Write([]byte("An error occured when reading config file.\n"))
	}
	clientset, err := kubernetes.NewForConfig(config)
	if err != nil {
		logFile.Write([]byte("An error occured when reading config file.\n"))
	}
	pods, err := clientset.CoreV1().Pods(namespace).List(metav1.ListOptions{})
	if err != nil {
		logFile.Write([]byte("An error occured when reading config file.\n"))
	}
	logFile.Write([]byte(fmt.Sprintf("There are %d pods in the cluster\n", len(pods.Items))))
}

func cmdAdd(args *skel.CmdArgs) error {
	if logFile != nil {
		logFile.Write([]byte("ENTERING cmdAdd\n"))
	}
	logFile.Write([]byte(fmt.Sprintf("%+v", args)))
	log.Println("RIT-CNI: CMDADD")

	pod_name := ""
	pod_ns := ""
	for _, arg_mapping := range strings.Split((*args).Args, ";") {
		key_value_pair := strings.Split(arg_mapping, "=")
		if len(key_value_pair) == 2 {
			if key_value_pair[0] == "K8S_POD_NAMESPACE" {
				pod_ns = key_value_pair[1]
			} else if key_value_pair[0] == "K8S_POD_NAME" {
				pod_name = key_value_pair[1]
			}
		}
	}
	//	if(logFile != nil) {logFile.Write([]byte("CONTAINER ID: "))}
	//	if(logFile != nil) {logFile.Write([]byte(args.ContainerID))}
	//	if(logFile != nil) {logFile.Write([]byte("\nNetork Namespace: "))}
	//	if(logFile != nil) {logFile.Write([]byte(args.Netns))}
	if logFile != nil {
		logFile.Write([]byte("\n"))
	}

	pod_interfaces_required := getPodRequirements(pod_name, pod_ns)
	pfs_available, err := rdma_hardware_info.QueryNode("127.0.0.1", rdma_hardware_info.DefaultPort, 1500)
	if err != nil {
		log.Fatal("Could not determine what RDMA hardware resources are available.")
	}

	pod_interface_placements, placement_successful := knapsack_pod_placement.PlacePod(pod_interfaces_required, pfs_available, false)
	if !placement_successful {
		log.Fatal("Unable to fit pod into available RDMA resources on node.")
	}

	n, err := loadConf(args.StdinData)
	if err != nil {
		return fmt.Errorf("failed to load netconf: %v", err)
	}

	container_id_log, _ := os.OpenFile(fmt.Sprintf("/opt/cni/bin/%s", args.ContainerID), os.O_APPEND|os.O_CREATE|os.O_WRONLY, 0644)
	container_id_log.Write([]byte("aaaaa\n"))
	container_id_log.Close()

	if logFile != nil {
		logFile.Write(args.StdinData)
	}
	if logFile != nil {
		logFile.Write([]byte("\n"))
	}

	netns, err := ns.GetNS(args.Netns)
	if err != nil {
		return fmt.Errorf("failed to open netns %q: %v", netns, err)
	}
	defer netns.Close()

	old_ifname := os.Getenv("CNI_IFNAME")
	defer os.Setenv("CNI_IFNAME", old_ifname)
	if n.IF0NAME != "" {
		args.IfName = n.IF0NAME
		os.Setenv("CNI_IFNAME", args.IfName)
	}

	var finalResult *current.Result

	for iPodPlacement, podPlacement := range pod_interface_placements {
		pf := pfs_available[podPlacement]

		ifName := fmt.Sprintf("eth%d", iPodPlacement)
		var vfNum *int
		vfNum, err = setupVF(n, pf.Name, ifName, args.ContainerID, netns, pod_interfaces_required[iPodPlacement])
		//defer func is called when errors are encountered, will rollback any changes made
		defer func(internalIfName string) {
			if err != nil {
				err = netns.Do(func(_ ns.NetNS) error {
					_, err := netlink.LinkByName(internalIfName)
					return err
				})
				if err == nil {
					releaseVF(n, internalIfName, args.ContainerID, netns, pf.Name, vfNum)
				}
			}
		}(ifName)
		if err != nil {
			return fmt.Errorf("failed to set up pod interface %q from the device %s: %v", ifName, pf.Name, err)
		}

		// skip the IPAM allocation for the DPDK and L2 mode
		var result *types.Result
		if n.DPDKMode != false || n.L2Mode != false {
			return fmt.Errorf("error setting dpdk mode: %s", result.Print())
		}

		// run the IPAM plugin and get back the config to apply
		log.Println("RIT-CNI: starting ipam")
		result, err = ipam.ExecAdd(n.IPAM.Type, args.StdinData)
		if err != nil {
			log.Println("RIT-CNI: error getting ipam: ", err)
			return fmt.Errorf("failed to set up IPAM plugin type %q from the device %q: %v", n.IPAM.Type, ifName, err)
		}
		if result.IP4 == nil {
			log.Println("RIT-CNI: error getting ip4 from result")
			return errors.New("IPAM plugin returned missing IPv4 config")
		}
		defer func() {
			if err != nil {
				log.Println("RIT-CNI: ipam defer called")
				ipam.ExecDel(n.IPAM.Type, args.StdinData)
			}
		}()
		err = netns.Do(func(_ ns.NetNS) error {
			log.Printf("RIT-CNI: configuring interface[%s] with ip result: %+v\n", ifName, result)
			err := ipam.ConfigureIface(ifName, result)
			log.Println("RIT-CNI: finished ipam with err: ", err)
			return err
		})
		log.Println("RIT-CNI: finished configuring interface")
		if err != nil {
			log.Println("RIT-CNI: error configuring interface in device netnamespace: ", err)
			return err
		}

		result.DNS = n.DNS
		log.Printf("RIT-CNI: ipam successfully configured with: %+v\n", result)

		//must convert 0.2.0 spec that this to 0.4.0
		//need this b/c multiple interfaces are possible
		var result020 *types020.Result
		if result.IP4 != nil {
			var routes []types040.Route
			for _, route := range result.IP4.Routes {
				newRoute := types040.Route{
					Dst: route.Dst,
					GW:  route.GW,
				}
				routes = append(routes, newRoute)
			}
			result020 = &types020.Result{
				CNIVersion: types020.ImplementedSpecVersion,
				IP4: &types020.IPConfig{
					IP:      result.IP4.IP,
					Gateway: result.IP4.Gateway,
					Routes:  routes,
				},
				DNS: types040.DNS{
					Nameservers: result.DNS.Nameservers,
					Domain:      result.DNS.Domain,
					Search:      result.DNS.Search,
					Options:     result.DNS.Options,
				},
			}
		} else if result.IP6 != nil {
			//not implemented in ipam, so no need to implement it here
		}

		if result020 != nil {
			log.Printf("RIT-CNI: adding result020: %+v\n", result020)
			newResult, err := current.NewResultFromResult(result020)
			if err != nil {
				log.Println("RIT-CNI: Error converting to new result: ", err)
				continue
			}
			if finalResult == nil {
				log.Println("RIT-CNI: setting finalResult up the first time")
				finalResult = newResult
			} else {
				log.Println("RIT-CNI: setting up ip")
				if result020.IP4 != nil {
					log.Println("RIT-CNI: setting up ip4")
					log.Println("RIT-CNI: stuff", finalResult)
					finalResult.IPs = append(finalResult.IPs, &current.IPConfig{
						Version: "4",
						Address: result020.IP4.IP,
						Gateway: result020.IP4.Gateway,
					})
					log.Println("RIT-CNI: setting ip4 config")
					for _, route := range result020.IP4.Routes {
						finalResult.Routes = append(finalResult.Routes, &types040.Route{
							Dst: route.Dst,
							GW:  route.GW,
						})
					}
					log.Println("RIT-CNI: finish setting up ip4")
				}

				if result020.IP6 != nil {
					log.Println("RIT-CNI: setting up ip6")
					finalResult.IPs = append(finalResult.IPs, &current.IPConfig{
						Version: "6",
						Address: result020.IP6.IP,
						Gateway: result020.IP6.Gateway,
					})
					for _, route := range result020.IP6.Routes {
						finalResult.Routes = append(finalResult.Routes, &types040.Route{
							Dst: route.Dst,
							GW:  route.GW,
						})
					}
				}
				log.Println("RIT-CNI: finished setting up ip")
			}
			finalResult.Interfaces = append(finalResult.Interfaces, &current.Interface{
				Name: ifName,
			})
			log.Printf("RIT-CNI: finalResult current data: %+v\n", finalResult)
		}
	}
	if finalResult == nil {
		//if no interfaces were needed, than return initialized empty result
		finalResult = &current.Result{
			CNIVersion: current.ImplementedSpecVersion,
		}
	}
	log.Printf("RIT-CNI: finalResult struct: %+v\n", finalResult)
	return finalResult.Print()
}

func getNamespaceInterfaces(netnsName string) ([]net.Interface, error) {
	runtime.LockOSThread()
	defer runtime.UnlockOSThread()

	// get the current namespace
	origns, err := vishNetns.Get()
	if err != nil {
		return nil, fmt.Errorf("error getting origin namespace: %s", err)
	}
	defer origns.Close()

	// get the names from the path
	newns, err := vishNetns.GetFromPath(netnsName)
	if err != nil {
		return nil, fmt.Errorf("error getting netns namespace: %s", err)
	}
	defer newns.Close()

	err = vishNetns.Set(newns)
	if err != nil {
		return nil, fmt.Errorf("error setting to ns namespace: %s", err)
	}

	// get all interfaces
	ifaces, err := net.Interfaces()
	if err != nil {
		return nil, fmt.Errorf("error getting network interfaces: %s", err)
	}

	// set back to original interfaces
	err = vishNetns.Set(origns)
	if err != nil {
		return nil, fmt.Errorf("error setting back to origin namespace: %s", err)
	}
	return ifaces, nil
}

func cmdDel(args *skel.CmdArgs) error {
	//	logFile, _ = os.OpenFile("/opt/cni/bin/asdf", os.O_APPEND | os.O_CREATE | os.O_WRONLY, 0644)
	//	defer logFile.Close()
	if logFile != nil {
		logFile.Write([]byte("ENTERING cmdDel\n"))
	}
	n, err := loadConf(args.StdinData)
	if err != nil {
		return err
	}

	log.Println("RIT-CNI: CMDDEL starting")

	// skip the IPAM release for the DPDK and L2 mode
	if n.IPAM.Type != "" {
		err = ipam.ExecDel(n.IPAM.Type, args.StdinData)
		if err != nil {
			return err
		}
	}

	if args.Netns == "" {
		return nil
	}

	// netns, err := ns.GetNS(args.Netns)
	// if err != nil {
	// 	return fmt.Errorf("failed to open netns %q: %v", netns, err)
	// }
	// defer netns.Close()

	// old_ifname := os.Getenv("CNI_IFNAME")
	// defer os.Setenv("CNI_IFNAME", old_ifname)
	// if n.IF0NAME != "" {
	// 	args.IfName = n.IF0NAME
	// 	os.Setenv("CNI_IFNAME", args.IfName)
	// }

	log.Println("RIT-CNI: PREPARING NAMESPACE 6")
	log.Println("RIT-CNI: netns:", args.Netns)
	log.Printf("RIT-CNI: ARGS: %+v\n", args)
	interfaces, err := getNamespaceInterfaces(args.Netns)
	if err != nil {
		return fmt.Errorf("Error getting iterfaces: %s", err)
	}

	pfs_available, err := rdma_hardware_info.QueryNode("127.0.0.1", rdma_hardware_info.DefaultPort, 1500)
	if err != nil {
		log.Println("Error: could not determine what RDMA hardware resources are available")
	}

	for _, netIntf := range interfaces {
		log.Printf("RIT-CNI: Going through ifname: %s\n", netIntf.Name)
		if strings.HasPrefix(netIntf.Name, "eth") {
			_, err := strconv.Atoi(netIntf.Name[3:])
			if err != nil {
				continue
			}
			if err = releaseVFCustom(n, netIntf, args.ContainerID, args.Netns, pfs_available); err != nil {
				log.Printf("Error releasing vf %+v: %s", netIntf, err)
				continue
			}
		}
	}
	log.Println("RIT-CNI: CMDDONE")

	// //get host namespace
	// initns, err := ns.GetCurrentNS()
	// if err != nil {
	// 	return fmt.Errorf("cmdDel, failed to get init netns: %v", err)
	// }

	// //change pods namespace
	// if err = netns.Set(); err != nil {
	// 	return fmt.Errorf("cmdDel, failed to enter netns %q: %v", netns, err)
	// }

	// netdevDir := fmt.Sprintf("/sys/class/net/")
	// _, err = os.Stat(netdevDir)
	// if !os.IsNotExist(err) {
	// 	log.Println("RIT-CNI: found file directory")
	// 	// if it does exist
	// 	dirs, err := ioutil.ReadDir(netdevDir)
	// 	if err != nil {
	// 		return fmt.Errorf("failed to read devices dir")
	// 	}

	// 	for _, file := range dirs {
	// 		log.Printf("RIT-CNI: found ethernet: %s\n", file.Name())
	// 		if strings.HasPrefix(file.Name(), "eth") {
	// 			_, err := strconv.Atoi(file.Name()[3:])
	// 			if err != nil {
	// 				continue
	// 			}
	// 			netDevNames = append(netDevNames, file.Name())
	// 		}
	// 	}
	// 	log.Println("RIT-CNI: finished checking dirs")
	// }
	// log.Println("RIT-CNI: finished checking directory")
	// log.Println("RIT-CNI: ", netDevNames)
	// return nil
	// // })

	// log.Println("RIT-CNI: finished checking directory")
	// log.Println("RIT-CNI: ", netDevNames)

	// // //change pods namespace back to host namespace
	// // if err = initns.Set(); err != nil {
	// // 	return fmt.Errorf("cmdDel, failed to enter host namespace again %q: %v", initns, err)
	// // }

	// for _, ifName := range netDevNames {
	// 	log.Printf("RIT-CNI: Going through ifname: %s\n", ifName)
	// 	// if err = releaseVF(n, ifName, args.ContainerID, netns); err != nil {
	// 	// 	return err
	// 	// }

	// 	// //change pods namespace back to host namespace
	// 	// if err = initns.Set(); err != nil {
	// 	// 	return fmt.Errorf("cmdDel, failed to enter host namespace again in loop for interface[%s] %q: %v", ifName, initns, err)
	// 	// }
	// }
	// log.Println("RIT-CNI: CMDDONE")
	log.Println("RIT-CNI: CMDDEL ended")
	return nil
}

func renameLink(curName, newName string) error {
	link, err := netlink.LinkByName(curName)
	if err != nil {
		return fmt.Errorf("failed to lookup device %q: %v", curName, err)
	}

	return netlink.LinkSetName(link, newName)
}

func setUpLink(ifName string) error {
	link, err := netlink.LinkByName(ifName)
	if err != nil {
		return fmt.Errorf("failed to set up device %q: %v", ifName, err)
	}

	return netlink.LinkSetUp(link)
}

func getPodRequirements(pod_name string, pod_namespace string) []knapsack_pod_placement.RdmaInterfaceRequest {
	config, err := clientcmd.BuildConfigFromFlags("", "/etc/kubernetes/kubelet.conf")
	if err != nil {
		log.Fatal("RDMA CNI: Error building Kubernetes configuration from file /etc/kubernetes/kubelet.conf")
		//		logFile.Write([]byte("An error occured when reading config file.\n"))
	}

	clientset, err := kubernetes.NewForConfig(config)
	if err != nil {
		log.Fatal("RDMA CNI: Error building clientset from Kubernetes config file.")
		//		logFile.Write([]byte("An error occured when reading config file.\n"))
	}

	pod, err := clientset.CoreV1().Pods(pod_namespace).Get(pod_name, metav1.GetOptions{})
	if err != nil {
		log.Fatal("RDMA CNI: Error retrieving pod information from Kubernetes API server.")
		//		logFile.Write([]byte("An error occured when reading config file.\n"))
	}

	//if no annotation about required RDMA interfaces was present
	if pod.ObjectMeta.Annotations["rdma_interfaces_required"] == "" {
		//the pod does not need any RDMA interfaces
		return []knapsack_pod_placement.RdmaInterfaceRequest{}
	}

	var interfaces_needed []knapsack_pod_placement.RdmaInterfaceRequest
	err = json.Unmarshal([]byte(pod.ObjectMeta.Annotations["rdma_interfaces_required"]), &interfaces_needed)
	if err != nil {
		log.Fatal("RDMA CNI: Error unmarshalling JSON for RDMA interface requirements.")
	}

	return interfaces_needed
}

func main() {
	logFile, _ = os.OpenFile("/opt/cni/bin/asdf", os.O_APPEND|os.O_CREATE|os.O_WRONLY, 0644)
	logFile.Write([]byte("ENTERING main\n"))

	/*
		config, err := clientcmd.BuildConfigFromFlags("", "/etc/kubernetes/kubelet.conf")
		if err != nil {
			logFile.Write([]byte("An error occured when reading config file.\n"))
		}

		clientset, err := kubernetes.NewForConfig(config)
		if err != nil {
			logFile.Write([]byte("An error occured when reading config file.\n"))
		}

		pods, err := clientset.CoreV1().Pods("").List(metav1.ListOptions{})
		if err != nil {
			logFile.Write([]byte("An error occured when reading config file.\n"))
		}

		for n := 0; n < len(pods.Items); n++ {
			logFile.Write([]byte(fmt.Sprintf("%+v", pods.Items[n].ObjectMeta)))
			logFile.Write([]byte("\n"))
		}
		logFile.Write([]byte(fmt.Sprintf("There are %d pods in the cluster\n", len(pods.Items))))
	*/

	skel.PluginMain(cmdAdd, cmdDel)
	logFile.Write([]byte("LEAVING main\n"))
	logFile.Close()
}<|MERGE_RESOLUTION|>--- conflicted
+++ resolved
@@ -569,13 +569,9 @@
 		}
 		log.Println("RIT-CNI: setting up link: ", vfDev)
 		if err = netlink.LinkSetUp(vfDev); err != nil {
-<<<<<<< HEAD
 			return &vfIdx, fmt.Errorf("failed to setup vf %d device: %v", vfIdx, err)
-=======
-			return fmt.Errorf("failed to setup vf %d device: %v", vfIdx, err)
 		} else {
 			log.Println("RIT-CNI: succesfully setup link: ", vfDev)
->>>>>>> 5235424d
 		}
 
 		// move VF device to ns
